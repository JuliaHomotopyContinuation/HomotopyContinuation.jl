using HomotopyContinuation, LinearAlgebra, Test, StaticArrays, Parameters, Random
using ProjectiveVectors: PVector, affine_chart
using TreeViews: TreeViews
const HC = HomotopyContinuation

include("test_systems.jl")

function test_treeviews(x)
    @test TreeViews.hastreeview(x)
    @test_nowarn TreeViews.treelabel(devnull, x, MIME"application/prs.juno.inline"())
    for i = 1:TreeViews.numberofnodes(x)
        @test_nowarn TreeViews.nodelabel(devnull, x, i, MIME"application/prs.juno.inline"())
        @test_nowarn TreeViews.treenode(x, i)
    end
end

function test_show_juno(x)
    @test show(stdout, MIME("application/prs.juno.inline"), x) === x
end

@testset "HomotopyContinuation" begin
    include("utils_test.jl")
    include("double_double_test.jl")
    include("binomial_system_test.jl")
    include("norm_test.jl")
    include("voronoi_tree_test.jl")
    include("unique_points_test.jl")
    include("model_kit_test.jl")
    include("linear_algebra_test.jl")
    include("homotopies_test.jl")
    include("tracker_test.jl")
    include("valuation_test.jl")
    include("endgame_tracker_test.jl")
    include("linear_test.jl")
    include("polyhedral_test.jl")
    include("solve_test.jl")
    include("endgame_test.jl")
    include("monodromy_test.jl")
<<<<<<< HEAD
    include("certification_test.jl")
=======
    include("witness_set_test.jl")
>>>>>>> 23cb39d4

    if "extensive" in ARGS
        include("extensive/extensive_test.jl")
    end
end<|MERGE_RESOLUTION|>--- conflicted
+++ resolved
@@ -36,11 +36,8 @@
     include("solve_test.jl")
     include("endgame_test.jl")
     include("monodromy_test.jl")
-<<<<<<< HEAD
+    include("witness_set_test.jl")
     include("certification_test.jl")
-=======
-    include("witness_set_test.jl")
->>>>>>> 23cb39d4
 
     if "extensive" in ARGS
         include("extensive/extensive_test.jl")
